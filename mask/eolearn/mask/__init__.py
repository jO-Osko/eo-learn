"""
Public classes and functions of mask subpackage
"""

from .cloud_mask import AddCloudMaskTask, get_s2_pixel_cloud_detector
from .masking import AddValidDataMaskTask, MaskFeature
<<<<<<< HEAD
from .snow_mask import SnowMask, TheiaSnowMask
=======
from .mask_counting import ClassFrequencyTask
>>>>>>> 6ea0218b


__version__ = '0.5.0'<|MERGE_RESOLUTION|>--- conflicted
+++ resolved
@@ -4,11 +4,7 @@
 
 from .cloud_mask import AddCloudMaskTask, get_s2_pixel_cloud_detector
 from .masking import AddValidDataMaskTask, MaskFeature
-<<<<<<< HEAD
 from .snow_mask import SnowMask, TheiaSnowMask
-=======
 from .mask_counting import ClassFrequencyTask
->>>>>>> 6ea0218b
-
 
 __version__ = '0.5.0'