import unittest
import logging
import os
import datetime
import numpy as np
import tempfile
import itertools

from eolearn.core import EOPatch, FeatureType

logging.basicConfig(level=logging.DEBUG)


class TestEOPatch(unittest.TestCase):

    def test_add_feature(self):
        bands = np.arange(2*3*3*2).reshape(2, 3, 3, 2)

        eop = EOPatch()
        eop.add_feature(FeatureType.DATA, 'bands', bands)

        self.assertTrue(np.array_equal(eop.data['bands'], bands), msg="Data numpy array not stored")

    def test_get_feature(self):
        bands = np.arange(2*3*3*2).reshape(2, 3, 3, 2)

        eop = EOPatch()
        eop.add_feature(FeatureType.DATA, 'bands', bands)

        eop_bands = eop.get_feature(FeatureType.DATA, 'bands')

        self.assertTrue(np.array_equal(eop_bands, bands), msg="Data numpy array not returned properly")

    def test_remove_feature(self):
        bands = np.arange(2*3*3*2).reshape(2, 3, 3, 2)
        names = ['bands1', 'bands2', 'bands3']

        eop = EOPatch()
        eop.add_feature(FeatureType.DATA, names[0], bands)
        eop.data[names[1]] = bands
        eop[FeatureType.DATA][names[2]] = bands

        for feature_name in names:
            self.assertTrue(feature_name in eop.data, "Feature {} was not added to EOPatch".format(feature_name))
            self.assertTrue(np.array_equal(eop.data[feature_name], bands), "Data of feature {} is "
                                                                           "incorrect".format(feature_name))

        eop.remove_feature(FeatureType.DATA, names[0])
        del eop.data[names[1]]
        del eop[FeatureType.DATA][names[2]]
        for feature_name in names:
            self.assertFalse(feature_name in eop.data, msg="Feature {} should be deleted from "
                                                           "EOPatch".format(feature_name))

    def test_check_dims(self):
        bands_2d = np.arange(3*3).reshape(3, 3)
        bands_3d = np.arange(3*3*3).reshape(3, 3, 3)

        with self.assertRaises(ValueError):
            EOPatch(data={'bands': bands_2d})

        eop = EOPatch()
        for feature_type in FeatureType:
            if feature_type.is_spatial() and not feature_type.is_vector():
                with self.assertRaises(ValueError):
                    eop[feature_type][feature_type.value] = bands_2d

    def test_concatenate(self):
        eop1 = EOPatch()
        bands1 = np.arange(2*3*3*2).reshape(2, 3, 3, 2)
        eop1.add_feature(FeatureType.DATA, 'bands', bands1)

        eop2 = EOPatch()
        bands2 = np.arange(3*3*3*2).reshape(3, 3, 3, 2)
        eop2.add_feature(FeatureType.DATA, 'bands', bands2)

        eop = eop1 + eop2

        self.assertTrue(np.array_equal(eop.data['bands'], np.concatenate((bands1, bands2), axis=0)),
                        msg="Array mismatch")

    def test_concatenate_different_key(self):
        eop1 = EOPatch()
        bands1 = np.arange(2*3*3*2).reshape(2, 3, 3, 2)
        eop1.add_feature(FeatureType.DATA, 'bands', bands1)

        eop2 = EOPatch()
        bands2 = np.arange(3*3*3*2).reshape(3, 3, 3, 2)
        eop2.add_feature(FeatureType.DATA, 'measurements', bands2)

        eop = eop1 + eop2
        self.assertTrue('bands' in eop.data and 'measurements' in eop.data, "Failed to concatenate different features")

    def test_concatenate_timeless(self):
        eop1 = EOPatch()
        mask1 = np.arange(3*3*2).reshape(3, 3, 2)
        eop1.add_feature(FeatureType.DATA_TIMELESS, 'mask1', mask1)
        eop1.add_feature(FeatureType.DATA_TIMELESS, 'mask', 5 * mask1)

        eop2 = EOPatch()
        mask2 = np.arange(3*3*2).reshape(3, 3, 2)
        eop2.add_feature(FeatureType.DATA_TIMELESS, 'mask2', mask2)
        eop2.add_feature(FeatureType.DATA_TIMELESS, 'mask', 5 * mask1)  # add mask1 to eop2

        eop = EOPatch.concatenate(eop1, eop2)

        for name in ['mask', 'mask1', 'mask2']:
            self.assertTrue(name in eop.data_timeless)
        self.assertTrue(np.array_equal(eop.data_timeless['mask'], 5 * mask1), "Data with same values should stay "
                                                                              "the same")

    def test_concatenate_missmatched_timeless(self):
        mask = np.arange(3*3*2).reshape(3, 3, 2)

        eop1 = EOPatch()
        eop1.add_feature(FeatureType.DATA_TIMELESS, 'mask', mask)
        eop1.add_feature(FeatureType.DATA_TIMELESS, 'nask', 3 * mask)

        eop2 = EOPatch()
        eop2.add_feature(FeatureType.DATA_TIMELESS, 'mask', mask)
        eop2.add_feature(FeatureType.DATA_TIMELESS, 'nask', 5 * mask)

        with self.assertRaises(ValueError):
            eop = eop1 + eop2

    def test_equals(self):
        eop1 = EOPatch(data={'bands': np.arange(2 * 3 * 3 * 2).reshape(2, 3, 3, 2)})
        eop2 = EOPatch(data={'bands': np.arange(2 * 3 * 3 * 2).reshape(2, 3, 3, 2)})
        self.assertEqual(eop1, eop2)
<<<<<<< HEAD

        eop1.data['bands'][1, ...] = np.nan
        self.assertNotEqual(eop1, eop2)

        eop2.data['bands'][1, ...] = np.nan
        self.assertEqual(eop1, eop2)

        eop1.data['bands'] = np.reshape(eop1.data['bands'], (2, 3, 2, 3))
        self.assertNotEqual(eop1, eop2)

        eop2.data['bands'] = np.reshape(eop2.data['bands'], (2, 3, 2, 3))
        eop1.data['bands'] = eop1.data['bands'].astype(np.float16)
        self.assertNotEqual(eop1, eop2)

        del eop1.data['bands']
        del eop2.data['bands']
        self.assertEqual(eop1, eop2)

        eop1.add_feature(FeatureType.DATA_TIMELESS, 'dem', np.arange(3 * 3 * 2).reshape(3, 3, 2))
=======

        eop1.data['bands'][1, ...] = np.nan
>>>>>>> 91cb60b0
        self.assertNotEqual(eop1, eop2)

        eop2.data['bands'][1, ...] = np.nan
        self.assertEqual(eop1, eop2)

        eop1.data['bands'] = np.reshape(eop1.data['bands'], (2, 3, 2, 3))
        self.assertNotEqual(eop1, eop2)

        eop2.data['bands'] = np.reshape(eop2.data['bands'], (2, 3, 2, 3))
        eop1.data['bands'] = eop1.data['bands'].astype(np.float16)
        self.assertNotEqual(eop1, eop2)

        del eop1.data['bands']
        del eop2.data['bands']
        self.assertEqual(eop1, eop2)

        eop1.add_feature(FeatureType.DATA_TIMELESS, 'dem', np.arange(3 * 3 * 2).reshape(3, 3, 2))
        self.assertNotEqual(eop1, eop2)

    def test_timestamp_consolidation(self):
        # 10 frames
        timestamps = [datetime.datetime(2017, 1, 1, 10, 4, 7),
                      datetime.datetime(2017, 1, 4, 10, 14, 5),
                      datetime.datetime(2017, 1, 11, 10, 3, 51),
                      datetime.datetime(2017, 1, 14, 10, 13, 46),
                      datetime.datetime(2017, 1, 24, 10, 14, 7),
                      datetime.datetime(2017, 2, 10, 10, 1, 32),
                      datetime.datetime(2017, 2, 20, 10, 6, 35),
                      datetime.datetime(2017, 3, 2, 10, 0, 20),
                      datetime.datetime(2017, 3, 12, 10, 7, 6),
                      datetime.datetime(2017, 3, 15, 10, 12, 14)]

        data = np.random.rand(10, 100, 100, 3)
        mask = np.random.randint(0, 2, (10, 100, 100, 1))
        mask_timeless = np.random.randint(10, 20, (100, 100, 1))
        scalar = np.random.rand(10, 1)

        eop = EOPatch(timestamp=timestamps,
                      data={'DATA': data},
                      mask={'MASK': mask},
                      scalar={'SCALAR': scalar},
                      mask_timeless={'MASK_TIMELESS': mask_timeless})

        good_timestamps = timestamps.copy()
        del good_timestamps[0]
        del good_timestamps[-1]
        good_timestamps.append(datetime.datetime(2017, 12, 1))

        removed_frames = eop.consolidate_timestamps(good_timestamps)

        self.assertEqual(good_timestamps[:-1], eop.timestamp)
        self.assertEqual(len(removed_frames), 2)
        self.assertTrue(timestamps[0] in removed_frames)
        self.assertTrue(timestamps[-1] in removed_frames)
        self.assertTrue(np.array_equal(data[1:-1, ...], eop.data['DATA']))
        self.assertTrue(np.array_equal(mask[1:-1, ...], eop.mask['MASK']))
        self.assertTrue(np.array_equal(scalar[1:-1, ...], eop.scalar['SCALAR']))
        self.assertTrue(np.array_equal(mask_timeless, eop.mask_timeless['MASK_TIMELESS']))


class TestSavingLoading(unittest.TestCase):

    @classmethod
    def setUpClass(cls):
        eopatch = EOPatch()
        mask = np.arange(3*3*2).reshape(3, 3, 2)
        eopatch.add_feature(FeatureType.DATA_TIMELESS, 'mask', mask)

        cls.eopatch = eopatch

    def test_saving_at_exiting_file(self):
        with tempfile.NamedTemporaryFile() as fp:
            with self.assertRaises(BaseException):
                self.eopatch.save(fp.name)

    def test_saving_in_empty_folder(self):
        with tempfile.TemporaryDirectory() as tmpdirname:
            try:
                self.eopatch.save(tmpdirname)
            except BaseException as err:
                self.fail(str(err))

    def test_saving_in_non_empty_folder(self):
        with tempfile.TemporaryDirectory() as tmpdirname:
            with open(os.path.join(tmpdirname, 'foo.txt'), 'w'):
                pass

            with self.assertRaises(BaseException):
                self.eopatch.save(tmpdirname)

    def test_overwriting_non_empty_folder(self):
        with tempfile.TemporaryDirectory() as tmpdirname:
            self.eopatch.save(tmpdirname)

            try:
                self.eopatch.save(tmpdirname, overwrite=True)
            except BaseException as err:
                self.fail(str(err))

    def test_save_load_default_format(self):
        with tempfile.TemporaryDirectory() as tmpdirname:
            self.eopatch.save(tmpdirname)
            eopatch2 = EOPatch.load(tmpdirname, mmap=False)

            self.assertEqual(self.eopatch, eopatch2)

    def test_save_load_pickle(self):
        with tempfile.TemporaryDirectory() as tmpdirname:
            self.eopatch.save(tmpdirname, file_format='pickle')
            eopatch2 = EOPatch.load(tmpdirname)

            self.assertEqual(self.eopatch, eopatch2)

    def test_save_load_npy(self):
        with tempfile.TemporaryDirectory() as tmpdirname:
            self.eopatch.save(tmpdirname, file_format='npy')
            eopatch2 = EOPatch.load(tmpdirname, mmap=False)

            self.assertEqual(self.eopatch, eopatch2)

    def test_save_load_compressed_npy(self):
        with tempfile.TemporaryDirectory() as tmpdirname:
            self.eopatch.save(tmpdirname, file_format='npy', compress=True)
            eopatch2 = EOPatch.load(tmpdirname)

            self.assertEqual(self.eopatch, eopatch2)

    def test_different_formats_equality(self):
        with tempfile.TemporaryDirectory() as tmpdirname:
            self.eopatch.save(tmpdirname, file_format='pickle')
            eopatch1 = EOPatch.load(tmpdirname)

        with tempfile.TemporaryDirectory() as tmpdirname:
            self.eopatch.save(tmpdirname, file_format='npy')
            eopatch2 = EOPatch.load(tmpdirname, mmap=False)

        with tempfile.TemporaryDirectory() as tmpdirname:
            self.eopatch.save(tmpdirname, file_format='npy', compress=True)
            eopatch3 = EOPatch.load(tmpdirname)

        patches = [eopatch1, eopatch2, eopatch3]

        for eopatch1, eopatch2 in itertools.combinations(patches, 2):
            self.assertEqual(eopatch1, eopatch2)

    def test_feature_names_case_sensitivity(self):
        eopatch = EOPatch()
        mask = np.arange(3*3*2).reshape(3, 3, 2)
        eopatch.add_feature(FeatureType.DATA_TIMELESS, 'mask', mask)
        eopatch.add_feature(FeatureType.DATA_TIMELESS, 'Mask', mask)

        with tempfile.TemporaryDirectory() as tmpdirname, self.assertRaises(BaseException):
            eopatch.save(tmpdirname, file_format='npy')


if __name__ == '__main__':
    unittest.main()
<|MERGE_RESOLUTION|>--- conflicted
+++ resolved
@@ -1,310 +1,288 @@
-import unittest
-import logging
-import os
-import datetime
-import numpy as np
-import tempfile
-import itertools
-
-from eolearn.core import EOPatch, FeatureType
-
-logging.basicConfig(level=logging.DEBUG)
-
-
-class TestEOPatch(unittest.TestCase):
-
-    def test_add_feature(self):
-        bands = np.arange(2*3*3*2).reshape(2, 3, 3, 2)
-
-        eop = EOPatch()
-        eop.add_feature(FeatureType.DATA, 'bands', bands)
-
-        self.assertTrue(np.array_equal(eop.data['bands'], bands), msg="Data numpy array not stored")
-
-    def test_get_feature(self):
-        bands = np.arange(2*3*3*2).reshape(2, 3, 3, 2)
-
-        eop = EOPatch()
-        eop.add_feature(FeatureType.DATA, 'bands', bands)
-
-        eop_bands = eop.get_feature(FeatureType.DATA, 'bands')
-
-        self.assertTrue(np.array_equal(eop_bands, bands), msg="Data numpy array not returned properly")
-
-    def test_remove_feature(self):
-        bands = np.arange(2*3*3*2).reshape(2, 3, 3, 2)
-        names = ['bands1', 'bands2', 'bands3']
-
-        eop = EOPatch()
-        eop.add_feature(FeatureType.DATA, names[0], bands)
-        eop.data[names[1]] = bands
-        eop[FeatureType.DATA][names[2]] = bands
-
-        for feature_name in names:
-            self.assertTrue(feature_name in eop.data, "Feature {} was not added to EOPatch".format(feature_name))
-            self.assertTrue(np.array_equal(eop.data[feature_name], bands), "Data of feature {} is "
-                                                                           "incorrect".format(feature_name))
-
-        eop.remove_feature(FeatureType.DATA, names[0])
-        del eop.data[names[1]]
-        del eop[FeatureType.DATA][names[2]]
-        for feature_name in names:
-            self.assertFalse(feature_name in eop.data, msg="Feature {} should be deleted from "
-                                                           "EOPatch".format(feature_name))
-
-    def test_check_dims(self):
-        bands_2d = np.arange(3*3).reshape(3, 3)
-        bands_3d = np.arange(3*3*3).reshape(3, 3, 3)
-
-        with self.assertRaises(ValueError):
-            EOPatch(data={'bands': bands_2d})
-
-        eop = EOPatch()
-        for feature_type in FeatureType:
-            if feature_type.is_spatial() and not feature_type.is_vector():
-                with self.assertRaises(ValueError):
-                    eop[feature_type][feature_type.value] = bands_2d
-
-    def test_concatenate(self):
-        eop1 = EOPatch()
-        bands1 = np.arange(2*3*3*2).reshape(2, 3, 3, 2)
-        eop1.add_feature(FeatureType.DATA, 'bands', bands1)
-
-        eop2 = EOPatch()
-        bands2 = np.arange(3*3*3*2).reshape(3, 3, 3, 2)
-        eop2.add_feature(FeatureType.DATA, 'bands', bands2)
-
-        eop = eop1 + eop2
-
-        self.assertTrue(np.array_equal(eop.data['bands'], np.concatenate((bands1, bands2), axis=0)),
-                        msg="Array mismatch")
-
-    def test_concatenate_different_key(self):
-        eop1 = EOPatch()
-        bands1 = np.arange(2*3*3*2).reshape(2, 3, 3, 2)
-        eop1.add_feature(FeatureType.DATA, 'bands', bands1)
-
-        eop2 = EOPatch()
-        bands2 = np.arange(3*3*3*2).reshape(3, 3, 3, 2)
-        eop2.add_feature(FeatureType.DATA, 'measurements', bands2)
-
-        eop = eop1 + eop2
-        self.assertTrue('bands' in eop.data and 'measurements' in eop.data, "Failed to concatenate different features")
-
-    def test_concatenate_timeless(self):
-        eop1 = EOPatch()
-        mask1 = np.arange(3*3*2).reshape(3, 3, 2)
-        eop1.add_feature(FeatureType.DATA_TIMELESS, 'mask1', mask1)
-        eop1.add_feature(FeatureType.DATA_TIMELESS, 'mask', 5 * mask1)
-
-        eop2 = EOPatch()
-        mask2 = np.arange(3*3*2).reshape(3, 3, 2)
-        eop2.add_feature(FeatureType.DATA_TIMELESS, 'mask2', mask2)
-        eop2.add_feature(FeatureType.DATA_TIMELESS, 'mask', 5 * mask1)  # add mask1 to eop2
-
-        eop = EOPatch.concatenate(eop1, eop2)
-
-        for name in ['mask', 'mask1', 'mask2']:
-            self.assertTrue(name in eop.data_timeless)
-        self.assertTrue(np.array_equal(eop.data_timeless['mask'], 5 * mask1), "Data with same values should stay "
-                                                                              "the same")
-
-    def test_concatenate_missmatched_timeless(self):
-        mask = np.arange(3*3*2).reshape(3, 3, 2)
-
-        eop1 = EOPatch()
-        eop1.add_feature(FeatureType.DATA_TIMELESS, 'mask', mask)
-        eop1.add_feature(FeatureType.DATA_TIMELESS, 'nask', 3 * mask)
-
-        eop2 = EOPatch()
-        eop2.add_feature(FeatureType.DATA_TIMELESS, 'mask', mask)
-        eop2.add_feature(FeatureType.DATA_TIMELESS, 'nask', 5 * mask)
-
-        with self.assertRaises(ValueError):
-            eop = eop1 + eop2
-
-    def test_equals(self):
-        eop1 = EOPatch(data={'bands': np.arange(2 * 3 * 3 * 2).reshape(2, 3, 3, 2)})
-        eop2 = EOPatch(data={'bands': np.arange(2 * 3 * 3 * 2).reshape(2, 3, 3, 2)})
-        self.assertEqual(eop1, eop2)
-<<<<<<< HEAD
-
-        eop1.data['bands'][1, ...] = np.nan
-        self.assertNotEqual(eop1, eop2)
-
-        eop2.data['bands'][1, ...] = np.nan
-        self.assertEqual(eop1, eop2)
-
-        eop1.data['bands'] = np.reshape(eop1.data['bands'], (2, 3, 2, 3))
-        self.assertNotEqual(eop1, eop2)
-
-        eop2.data['bands'] = np.reshape(eop2.data['bands'], (2, 3, 2, 3))
-        eop1.data['bands'] = eop1.data['bands'].astype(np.float16)
-        self.assertNotEqual(eop1, eop2)
-
-        del eop1.data['bands']
-        del eop2.data['bands']
-        self.assertEqual(eop1, eop2)
-
-        eop1.add_feature(FeatureType.DATA_TIMELESS, 'dem', np.arange(3 * 3 * 2).reshape(3, 3, 2))
-=======
-
-        eop1.data['bands'][1, ...] = np.nan
->>>>>>> 91cb60b0
-        self.assertNotEqual(eop1, eop2)
-
-        eop2.data['bands'][1, ...] = np.nan
-        self.assertEqual(eop1, eop2)
-
-        eop1.data['bands'] = np.reshape(eop1.data['bands'], (2, 3, 2, 3))
-        self.assertNotEqual(eop1, eop2)
-
-        eop2.data['bands'] = np.reshape(eop2.data['bands'], (2, 3, 2, 3))
-        eop1.data['bands'] = eop1.data['bands'].astype(np.float16)
-        self.assertNotEqual(eop1, eop2)
-
-        del eop1.data['bands']
-        del eop2.data['bands']
-        self.assertEqual(eop1, eop2)
-
-        eop1.add_feature(FeatureType.DATA_TIMELESS, 'dem', np.arange(3 * 3 * 2).reshape(3, 3, 2))
-        self.assertNotEqual(eop1, eop2)
-
-    def test_timestamp_consolidation(self):
-        # 10 frames
-        timestamps = [datetime.datetime(2017, 1, 1, 10, 4, 7),
-                      datetime.datetime(2017, 1, 4, 10, 14, 5),
-                      datetime.datetime(2017, 1, 11, 10, 3, 51),
-                      datetime.datetime(2017, 1, 14, 10, 13, 46),
-                      datetime.datetime(2017, 1, 24, 10, 14, 7),
-                      datetime.datetime(2017, 2, 10, 10, 1, 32),
-                      datetime.datetime(2017, 2, 20, 10, 6, 35),
-                      datetime.datetime(2017, 3, 2, 10, 0, 20),
-                      datetime.datetime(2017, 3, 12, 10, 7, 6),
-                      datetime.datetime(2017, 3, 15, 10, 12, 14)]
-
-        data = np.random.rand(10, 100, 100, 3)
-        mask = np.random.randint(0, 2, (10, 100, 100, 1))
-        mask_timeless = np.random.randint(10, 20, (100, 100, 1))
-        scalar = np.random.rand(10, 1)
-
-        eop = EOPatch(timestamp=timestamps,
-                      data={'DATA': data},
-                      mask={'MASK': mask},
-                      scalar={'SCALAR': scalar},
-                      mask_timeless={'MASK_TIMELESS': mask_timeless})
-
-        good_timestamps = timestamps.copy()
-        del good_timestamps[0]
-        del good_timestamps[-1]
-        good_timestamps.append(datetime.datetime(2017, 12, 1))
-
-        removed_frames = eop.consolidate_timestamps(good_timestamps)
-
-        self.assertEqual(good_timestamps[:-1], eop.timestamp)
-        self.assertEqual(len(removed_frames), 2)
-        self.assertTrue(timestamps[0] in removed_frames)
-        self.assertTrue(timestamps[-1] in removed_frames)
-        self.assertTrue(np.array_equal(data[1:-1, ...], eop.data['DATA']))
-        self.assertTrue(np.array_equal(mask[1:-1, ...], eop.mask['MASK']))
-        self.assertTrue(np.array_equal(scalar[1:-1, ...], eop.scalar['SCALAR']))
-        self.assertTrue(np.array_equal(mask_timeless, eop.mask_timeless['MASK_TIMELESS']))
-
-
-class TestSavingLoading(unittest.TestCase):
-
-    @classmethod
-    def setUpClass(cls):
-        eopatch = EOPatch()
-        mask = np.arange(3*3*2).reshape(3, 3, 2)
-        eopatch.add_feature(FeatureType.DATA_TIMELESS, 'mask', mask)
-
-        cls.eopatch = eopatch
-
-    def test_saving_at_exiting_file(self):
-        with tempfile.NamedTemporaryFile() as fp:
-            with self.assertRaises(BaseException):
-                self.eopatch.save(fp.name)
-
-    def test_saving_in_empty_folder(self):
-        with tempfile.TemporaryDirectory() as tmpdirname:
-            try:
-                self.eopatch.save(tmpdirname)
-            except BaseException as err:
-                self.fail(str(err))
-
-    def test_saving_in_non_empty_folder(self):
-        with tempfile.TemporaryDirectory() as tmpdirname:
-            with open(os.path.join(tmpdirname, 'foo.txt'), 'w'):
-                pass
-
-            with self.assertRaises(BaseException):
-                self.eopatch.save(tmpdirname)
-
-    def test_overwriting_non_empty_folder(self):
-        with tempfile.TemporaryDirectory() as tmpdirname:
-            self.eopatch.save(tmpdirname)
-
-            try:
-                self.eopatch.save(tmpdirname, overwrite=True)
-            except BaseException as err:
-                self.fail(str(err))
-
-    def test_save_load_default_format(self):
-        with tempfile.TemporaryDirectory() as tmpdirname:
-            self.eopatch.save(tmpdirname)
-            eopatch2 = EOPatch.load(tmpdirname, mmap=False)
-
-            self.assertEqual(self.eopatch, eopatch2)
-
-    def test_save_load_pickle(self):
-        with tempfile.TemporaryDirectory() as tmpdirname:
-            self.eopatch.save(tmpdirname, file_format='pickle')
-            eopatch2 = EOPatch.load(tmpdirname)
-
-            self.assertEqual(self.eopatch, eopatch2)
-
-    def test_save_load_npy(self):
-        with tempfile.TemporaryDirectory() as tmpdirname:
-            self.eopatch.save(tmpdirname, file_format='npy')
-            eopatch2 = EOPatch.load(tmpdirname, mmap=False)
-
-            self.assertEqual(self.eopatch, eopatch2)
-
-    def test_save_load_compressed_npy(self):
-        with tempfile.TemporaryDirectory() as tmpdirname:
-            self.eopatch.save(tmpdirname, file_format='npy', compress=True)
-            eopatch2 = EOPatch.load(tmpdirname)
-
-            self.assertEqual(self.eopatch, eopatch2)
-
-    def test_different_formats_equality(self):
-        with tempfile.TemporaryDirectory() as tmpdirname:
-            self.eopatch.save(tmpdirname, file_format='pickle')
-            eopatch1 = EOPatch.load(tmpdirname)
-
-        with tempfile.TemporaryDirectory() as tmpdirname:
-            self.eopatch.save(tmpdirname, file_format='npy')
-            eopatch2 = EOPatch.load(tmpdirname, mmap=False)
-
-        with tempfile.TemporaryDirectory() as tmpdirname:
-            self.eopatch.save(tmpdirname, file_format='npy', compress=True)
-            eopatch3 = EOPatch.load(tmpdirname)
-
-        patches = [eopatch1, eopatch2, eopatch3]
-
-        for eopatch1, eopatch2 in itertools.combinations(patches, 2):
-            self.assertEqual(eopatch1, eopatch2)
-
-    def test_feature_names_case_sensitivity(self):
-        eopatch = EOPatch()
-        mask = np.arange(3*3*2).reshape(3, 3, 2)
-        eopatch.add_feature(FeatureType.DATA_TIMELESS, 'mask', mask)
-        eopatch.add_feature(FeatureType.DATA_TIMELESS, 'Mask', mask)
-
-        with tempfile.TemporaryDirectory() as tmpdirname, self.assertRaises(BaseException):
-            eopatch.save(tmpdirname, file_format='npy')
-
-
-if __name__ == '__main__':
-    unittest.main()
+import unittest
+import logging
+import os
+import datetime
+import numpy as np
+import tempfile
+import itertools
+
+from eolearn.core import EOPatch, FeatureType
+
+logging.basicConfig(level=logging.DEBUG)
+
+
+class TestEOPatch(unittest.TestCase):
+
+    def test_add_feature(self):
+        bands = np.arange(2*3*3*2).reshape(2, 3, 3, 2)
+
+        eop = EOPatch()
+        eop.add_feature(FeatureType.DATA, 'bands', bands)
+
+        self.assertTrue(np.array_equal(eop.data['bands'], bands), msg="Data numpy array not stored")
+
+    def test_get_feature(self):
+        bands = np.arange(2*3*3*2).reshape(2, 3, 3, 2)
+
+        eop = EOPatch()
+        eop.add_feature(FeatureType.DATA, 'bands', bands)
+
+        eop_bands = eop.get_feature(FeatureType.DATA, 'bands')
+
+        self.assertTrue(np.array_equal(eop_bands, bands), msg="Data numpy array not returned properly")
+
+    def test_remove_feature(self):
+        bands = np.arange(2*3*3*2).reshape(2, 3, 3, 2)
+        names = ['bands1', 'bands2', 'bands3']
+
+        eop = EOPatch()
+        eop.add_feature(FeatureType.DATA, names[0], bands)
+        eop.data[names[1]] = bands
+        eop[FeatureType.DATA][names[2]] = bands
+
+        for feature_name in names:
+            self.assertTrue(feature_name in eop.data, "Feature {} was not added to EOPatch".format(feature_name))
+            self.assertTrue(np.array_equal(eop.data[feature_name], bands), "Data of feature {} is "
+                                                                           "incorrect".format(feature_name))
+
+        eop.remove_feature(FeatureType.DATA, names[0])
+        del eop.data[names[1]]
+        del eop[FeatureType.DATA][names[2]]
+        for feature_name in names:
+            self.assertFalse(feature_name in eop.data, msg="Feature {} should be deleted from "
+                                                           "EOPatch".format(feature_name))
+
+    def test_check_dims(self):
+        bands_2d = np.arange(3*3).reshape(3, 3)
+        bands_3d = np.arange(3*3*3).reshape(3, 3, 3)
+
+        with self.assertRaises(ValueError):
+            EOPatch(data={'bands': bands_2d})
+
+        eop = EOPatch()
+        for feature_type in FeatureType:
+            if feature_type.is_spatial() and not feature_type.is_vector():
+                with self.assertRaises(ValueError):
+                    eop[feature_type][feature_type.value] = bands_2d
+
+    def test_concatenate(self):
+        eop1 = EOPatch()
+        bands1 = np.arange(2*3*3*2).reshape(2, 3, 3, 2)
+        eop1.add_feature(FeatureType.DATA, 'bands', bands1)
+
+        eop2 = EOPatch()
+        bands2 = np.arange(3*3*3*2).reshape(3, 3, 3, 2)
+        eop2.add_feature(FeatureType.DATA, 'bands', bands2)
+
+        eop = eop1 + eop2
+
+        self.assertTrue(np.array_equal(eop.data['bands'], np.concatenate((bands1, bands2), axis=0)),
+                        msg="Array mismatch")
+
+    def test_concatenate_different_key(self):
+        eop1 = EOPatch()
+        bands1 = np.arange(2*3*3*2).reshape(2, 3, 3, 2)
+        eop1.add_feature(FeatureType.DATA, 'bands', bands1)
+
+        eop2 = EOPatch()
+        bands2 = np.arange(3*3*3*2).reshape(3, 3, 3, 2)
+        eop2.add_feature(FeatureType.DATA, 'measurements', bands2)
+
+        eop = eop1 + eop2
+        self.assertTrue('bands' in eop.data and 'measurements' in eop.data, "Failed to concatenate different features")
+
+    def test_concatenate_timeless(self):
+        eop1 = EOPatch()
+        mask1 = np.arange(3*3*2).reshape(3, 3, 2)
+        eop1.add_feature(FeatureType.DATA_TIMELESS, 'mask1', mask1)
+        eop1.add_feature(FeatureType.DATA_TIMELESS, 'mask', 5 * mask1)
+
+        eop2 = EOPatch()
+        mask2 = np.arange(3*3*2).reshape(3, 3, 2)
+        eop2.add_feature(FeatureType.DATA_TIMELESS, 'mask2', mask2)
+        eop2.add_feature(FeatureType.DATA_TIMELESS, 'mask', 5 * mask1)  # add mask1 to eop2
+
+        eop = EOPatch.concatenate(eop1, eop2)
+
+        for name in ['mask', 'mask1', 'mask2']:
+            self.assertTrue(name in eop.data_timeless)
+        self.assertTrue(np.array_equal(eop.data_timeless['mask'], 5 * mask1), "Data with same values should stay "
+                                                                              "the same")
+
+    def test_concatenate_missmatched_timeless(self):
+        mask = np.arange(3*3*2).reshape(3, 3, 2)
+
+        eop1 = EOPatch()
+        eop1.add_feature(FeatureType.DATA_TIMELESS, 'mask', mask)
+        eop1.add_feature(FeatureType.DATA_TIMELESS, 'nask', 3 * mask)
+
+        eop2 = EOPatch()
+        eop2.add_feature(FeatureType.DATA_TIMELESS, 'mask', mask)
+        eop2.add_feature(FeatureType.DATA_TIMELESS, 'nask', 5 * mask)
+
+        with self.assertRaises(ValueError):
+            eop = eop1 + eop2
+
+    def test_equals(self):
+        eop1 = EOPatch(data={'bands': np.arange(2 * 3 * 3 * 2).reshape(2, 3, 3, 2)})
+        eop2 = EOPatch(data={'bands': np.arange(2 * 3 * 3 * 2).reshape(2, 3, 3, 2)})
+        self.assertEqual(eop1, eop2)
+
+        eop1.data['bands'][1, ...] = np.nan
+        self.assertNotEqual(eop1, eop2)
+
+        eop2.data['bands'][1, ...] = np.nan
+        self.assertEqual(eop1, eop2)
+
+        eop1.data['bands'] = np.reshape(eop1.data['bands'], (2, 3, 2, 3))
+        self.assertNotEqual(eop1, eop2)
+
+        eop2.data['bands'] = np.reshape(eop2.data['bands'], (2, 3, 2, 3))
+        eop1.data['bands'] = eop1.data['bands'].astype(np.float16)
+        self.assertNotEqual(eop1, eop2)
+
+        del eop1.data['bands']
+        del eop2.data['bands']
+        self.assertEqual(eop1, eop2)
+
+        eop1.add_feature(FeatureType.DATA_TIMELESS, 'dem', np.arange(3 * 3 * 2).reshape(3, 3, 2))
+        self.assertNotEqual(eop1, eop2)
+
+    def test_timestamp_consolidation(self):
+        # 10 frames
+        timestamps = [datetime.datetime(2017, 1, 1, 10, 4, 7),
+                      datetime.datetime(2017, 1, 4, 10, 14, 5),
+                      datetime.datetime(2017, 1, 11, 10, 3, 51),
+                      datetime.datetime(2017, 1, 14, 10, 13, 46),
+                      datetime.datetime(2017, 1, 24, 10, 14, 7),
+                      datetime.datetime(2017, 2, 10, 10, 1, 32),
+                      datetime.datetime(2017, 2, 20, 10, 6, 35),
+                      datetime.datetime(2017, 3, 2, 10, 0, 20),
+                      datetime.datetime(2017, 3, 12, 10, 7, 6),
+                      datetime.datetime(2017, 3, 15, 10, 12, 14)]
+
+        data = np.random.rand(10, 100, 100, 3)
+        mask = np.random.randint(0, 2, (10, 100, 100, 1))
+        mask_timeless = np.random.randint(10, 20, (100, 100, 1))
+        scalar = np.random.rand(10, 1)
+
+        eop = EOPatch(timestamp=timestamps,
+                      data={'DATA': data},
+                      mask={'MASK': mask},
+                      scalar={'SCALAR': scalar},
+                      mask_timeless={'MASK_TIMELESS': mask_timeless})
+
+        good_timestamps = timestamps.copy()
+        del good_timestamps[0]
+        del good_timestamps[-1]
+        good_timestamps.append(datetime.datetime(2017, 12, 1))
+
+        removed_frames = eop.consolidate_timestamps(good_timestamps)
+
+        self.assertEqual(good_timestamps[:-1], eop.timestamp)
+        self.assertEqual(len(removed_frames), 2)
+        self.assertTrue(timestamps[0] in removed_frames)
+        self.assertTrue(timestamps[-1] in removed_frames)
+        self.assertTrue(np.array_equal(data[1:-1, ...], eop.data['DATA']))
+        self.assertTrue(np.array_equal(mask[1:-1, ...], eop.mask['MASK']))
+        self.assertTrue(np.array_equal(scalar[1:-1, ...], eop.scalar['SCALAR']))
+        self.assertTrue(np.array_equal(mask_timeless, eop.mask_timeless['MASK_TIMELESS']))
+
+
+class TestSavingLoading(unittest.TestCase):
+
+    @classmethod
+    def setUpClass(cls):
+        eopatch = EOPatch()
+        mask = np.arange(3*3*2).reshape(3, 3, 2)
+        eopatch.add_feature(FeatureType.DATA_TIMELESS, 'mask', mask)
+
+        cls.eopatch = eopatch
+
+    def test_saving_at_exiting_file(self):
+        with tempfile.NamedTemporaryFile() as fp:
+            with self.assertRaises(BaseException):
+                self.eopatch.save(fp.name)
+
+    def test_saving_in_empty_folder(self):
+        with tempfile.TemporaryDirectory() as tmpdirname:
+            try:
+                self.eopatch.save(tmpdirname)
+            except BaseException as err:
+                self.fail(str(err))
+
+    def test_saving_in_non_empty_folder(self):
+        with tempfile.TemporaryDirectory() as tmpdirname:
+            with open(os.path.join(tmpdirname, 'foo.txt'), 'w'):
+                pass
+
+            with self.assertRaises(BaseException):
+                self.eopatch.save(tmpdirname)
+
+    def test_overwriting_non_empty_folder(self):
+        with tempfile.TemporaryDirectory() as tmpdirname:
+            self.eopatch.save(tmpdirname)
+
+            try:
+                self.eopatch.save(tmpdirname, overwrite=True)
+            except BaseException as err:
+                self.fail(str(err))
+
+    def test_save_load_default_format(self):
+        with tempfile.TemporaryDirectory() as tmpdirname:
+            self.eopatch.save(tmpdirname)
+            eopatch2 = EOPatch.load(tmpdirname, mmap=False)
+
+            self.assertEqual(self.eopatch, eopatch2)
+
+    def test_save_load_pickle(self):
+        with tempfile.TemporaryDirectory() as tmpdirname:
+            self.eopatch.save(tmpdirname, file_format='pickle')
+            eopatch2 = EOPatch.load(tmpdirname)
+
+            self.assertEqual(self.eopatch, eopatch2)
+
+    def test_save_load_npy(self):
+        with tempfile.TemporaryDirectory() as tmpdirname:
+            self.eopatch.save(tmpdirname, file_format='npy')
+            eopatch2 = EOPatch.load(tmpdirname, mmap=False)
+
+            self.assertEqual(self.eopatch, eopatch2)
+
+    def test_save_load_compressed_npy(self):
+        with tempfile.TemporaryDirectory() as tmpdirname:
+            self.eopatch.save(tmpdirname, file_format='npy', compress=True)
+            eopatch2 = EOPatch.load(tmpdirname)
+
+            self.assertEqual(self.eopatch, eopatch2)
+
+    def test_different_formats_equality(self):
+        with tempfile.TemporaryDirectory() as tmpdirname:
+            self.eopatch.save(tmpdirname, file_format='pickle')
+            eopatch1 = EOPatch.load(tmpdirname)
+
+        with tempfile.TemporaryDirectory() as tmpdirname:
+            self.eopatch.save(tmpdirname, file_format='npy')
+            eopatch2 = EOPatch.load(tmpdirname, mmap=False)
+
+        with tempfile.TemporaryDirectory() as tmpdirname:
+            self.eopatch.save(tmpdirname, file_format='npy', compress=True)
+            eopatch3 = EOPatch.load(tmpdirname)
+
+        patches = [eopatch1, eopatch2, eopatch3]
+
+        for eopatch1, eopatch2 in itertools.combinations(patches, 2):
+            self.assertEqual(eopatch1, eopatch2)
+
+    def test_feature_names_case_sensitivity(self):
+        eopatch = EOPatch()
+        mask = np.arange(3*3*2).reshape(3, 3, 2)
+        eopatch.add_feature(FeatureType.DATA_TIMELESS, 'mask', mask)
+        eopatch.add_feature(FeatureType.DATA_TIMELESS, 'Mask', mask)
+
+        with tempfile.TemporaryDirectory() as tmpdirname, self.assertRaises(BaseException):
+            eopatch.save(tmpdirname, file_format='npy')
+
+
+if __name__ == '__main__':
+    unittest.main()